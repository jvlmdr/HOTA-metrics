--- conflicted
+++ resolved
@@ -364,7 +364,6 @@
             # Match tracker and gt dets (with hungarian algorithm) and remove tracker dets which match with gt dets
             # which are labeled as belonging to a distractor class or non-visible detection.
             to_remove_tracker = np.array([], np.int)
-<<<<<<< HEAD
             if self.do_preproc and self.benchmark != 'MOT15' and gt_ids.shape[0] > 0 and tracker_ids.shape[0] > 0:
 
                 # Check all classes are valid:
@@ -378,9 +377,6 @@
                                              'The following invalid classes were found in timestep ' + str(t) + ': ' +
                                              ' '.join([str(x) for x in invalid_classes])))
 
-=======
-            if self.do_preproc and gt_ids.shape[0] > 0 and tracker_ids.shape[0] > 0:
->>>>>>> 197237a7
                 matching_scores = similarity_scores.copy()
                 matching_scores[matching_scores < 0.5 - np.finfo('float').eps] = 0
                 match_rows, match_cols = linear_sum_assignment(-matching_scores)
@@ -388,10 +384,8 @@
                 match_rows = match_rows[actually_matched_mask]
                 match_cols = match_cols[actually_matched_mask]
 
-                remove_mask = np.zeros(match_rows.shape, np.bool)
+                remove_mask = np.isin(gt_classes[match_rows], distractor_classes)
                 # TODO: Use gt_zero_marked?
-                if self.benchmark != 'MOT15':
-                    remove_mask |= np.isin(gt_classes[match_rows], distractor_classes)
                 if self.config['MIN_VIS'] >= 0:
                     # Exclude predictions that match non-visible ground-truth pedestrians.
                     remove_mask |= ((gt_classes[match_rows] == cls_id) &
@@ -406,15 +400,8 @@
 
             # Remove gt detections marked as to remove (zero marked), and also remove gt detections not in pedestrian
             # class (not applicable for MOT15)
-<<<<<<< HEAD
+            gt_to_keep_mask = np.not_equal(gt_zero_marked, 0)
             if self.do_preproc and self.benchmark != 'MOT15':
-                gt_to_keep_mask = (np.not_equal(gt_zero_marked, 0)) & \
-                                  (np.equal(gt_classes, cls_id))
-            else:
-=======
-            gt_to_keep_mask = np.not_equal(gt_zero_marked, 0)
-            if self.benchmark != 'MOT15':
->>>>>>> 197237a7
                 # There are no classes for MOT15
                 gt_to_keep_mask &= np.equal(gt_classes, cls_id)
             if self.config['MIN_VIS'] >= 0:
