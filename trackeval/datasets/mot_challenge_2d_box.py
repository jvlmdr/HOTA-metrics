--- conflicted
+++ resolved
@@ -214,14 +214,9 @@
         raw_data = {key: [None] * num_timesteps for key in data_keys}
 
         # Check for any extra time keys
-<<<<<<< HEAD
-        extra_time_keys = [x for x in read_data.keys() if x not in [str(t+1) for t in range(num_timesteps)]]
-        if len(extra_time_keys) > 0 and not self.config['DROP_EXTRA_TIMESTEPS']:
-=======
         current_time_keys = [str( t+ 1) for t in range(num_timesteps)]
         extra_time_keys = [x for x in read_data.keys() if x not in current_time_keys]
-        if len(extra_time_keys) > 0:
->>>>>>> bcd03a6c
+        if len(extra_time_keys) > 0 and not self.config['DROP_EXTRA_TIMESTEPS']:
             if is_gt:
                 text = 'Ground-truth'
             else:
@@ -378,9 +373,6 @@
             # Match tracker and gt dets (with hungarian algorithm) and remove tracker dets which match with gt dets
             # which are labeled as belonging to a distractor class or non-visible detection.
             to_remove_tracker = np.array([], np.int)
-<<<<<<< HEAD
-            if self.do_preproc and gt_ids.shape[0] > 0 and tracker_ids.shape[0] > 0:
-=======
             if self.do_preproc and self.benchmark != 'MOT15' and gt_ids.shape[0] > 0 and tracker_ids.shape[0] > 0:
 
                 # Check all classes are valid:
@@ -394,7 +386,6 @@
                                              'The following invalid classes were found in timestep ' + str(t) + ': ' +
                                              ' '.join([str(x) for x in invalid_classes])))
 
->>>>>>> bcd03a6c
                 matching_scores = similarity_scores.copy()
                 matching_scores[matching_scores < 0.5 - np.finfo('float').eps] = 0
                 match_rows, match_cols = linear_sum_assignment(-matching_scores)
@@ -420,15 +411,8 @@
 
             # Remove gt detections marked as to remove (zero marked), and also remove gt detections not in pedestrian
             # class (not applicable for MOT15)
-<<<<<<< HEAD
             gt_to_keep_mask = np.not_equal(gt_zero_marked, 0)
-            if self.benchmark != 'MOT15':
-=======
             if self.do_preproc and self.benchmark != 'MOT15':
-                gt_to_keep_mask = (np.not_equal(gt_zero_marked, 0)) & \
-                                  (np.equal(gt_classes, cls_id))
-            else:
->>>>>>> bcd03a6c
                 # There are no classes for MOT15
                 gt_to_keep_mask &= np.equal(gt_classes, cls_id)
             if self.config['MIN_VIS'] >= 0:
